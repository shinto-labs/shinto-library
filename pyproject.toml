[project]
name = "shinto"
version = "1.0.28"
description = "Shinto Labs default python library"
authors = [
    {name = "Aron Hemmes", email = "aron@shintolabs.nl"},
    {name = "Tommy van Schie", email = "tommy@shintolabs.nl"}
]
dependencies = [
    "pyyaml>=5.3.1",
    "jsonschema>=4.23.0",
    "prometheus-client>=0.20.0",
    "anyio>=4.4.0",
    "psycopg[binary,pool]>=3.2.1",
    "pika>=1.3.2",
]
requires-python = ">=3.8"
readme = "README.md"


<<<<<<< HEAD
=======

>>>>>>> d1c506c7
[tool.pdm]
[tool.pdm.dev-dependencies]
dev = [
    "ruff>=0.5.4",
    "nose2[coverage_plugin]>=0.15.1",
]<|MERGE_RESOLUTION|>--- conflicted
+++ resolved
@@ -17,11 +17,6 @@
 requires-python = ">=3.8"
 readme = "README.md"
 
-
-<<<<<<< HEAD
-=======
-
->>>>>>> d1c506c7
 [tool.pdm]
 [tool.pdm.dev-dependencies]
 dev = [
